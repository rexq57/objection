import sys

<<<<<<< HEAD
__version__ = '1.5.0-beta'
=======
__version__ = '1.4.3'
>>>>>>> 6d3c935a

# helper containing a python 3 related warning
# if this is run with python 2
if sys.version_info < (3,):
    raise ImportError(
        '''
    You are running objection {0} on Python 2

    Unfortunately objection {0} and above are not compatible with Python 2.
    That's a bummer; sorry about that.  Make sure you have Python 3, pip >= and
    setuptools >= 24.2 to avoid these kinds of issues in the future:

     $ pip install pip setuptools --upgrade

    You could also setup a virtual Python 3 environment.

     $ pip install pip setuptools --upgrade
     $ pip install virtualenv
     $ virtualenv --python=python3 ~/virt-python3
     $ source ~/virt-python3/bin/activate

    This will make an isolated Python 3 installation available and active, ready
    to install and use objection.
    '''.format(__version__))<|MERGE_RESOLUTION|>--- conflicted
+++ resolved
@@ -1,10 +1,6 @@
 import sys
 
-<<<<<<< HEAD
-__version__ = '1.5.0-beta'
-=======
 __version__ = '1.4.3'
->>>>>>> 6d3c935a
 
 # helper containing a python 3 related warning
 # if this is run with python 2
